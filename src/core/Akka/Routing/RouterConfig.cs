﻿using System;
using System.Collections.Generic;
using System.Linq;
using Akka.Actor;
using Akka.Actor.Internals;
using Akka.Configuration;
using Akka.Dispatch;
using Akka.Util;
using Akka.Util.Internal;

namespace Akka.Routing
{
    /// <summary>
    /// Configuration for router actors
    /// </summary>
    public abstract class RouterConfig : IEquatable<RouterConfig> , ISurrogated
    {
        //  public abstract RoutingLogic GetLogic();

        public static readonly RouterConfig NoRouter = new NoRouter();
        private readonly string _routerDispatcher;

        public virtual string RouterDispatcher
        {
            get { return _routerDispatcher; }
        }

        public virtual RouterConfig WithFallback(RouterConfig routerConfig)
        {
            return this;
        }

        public abstract Router CreateRouter(ActorSystem system);
        internal abstract RouterActor CreateRouterActor();

        public abstract IEnumerable<Routee> GetRoutees(RoutedActorCell routedActorCell);

        public virtual bool IsManagementMessage(object message)
        {
            return
                message is AutoReceivedMessage ||
                // in akka.net this message is a subclass of AutoReceivedMessage - so removed condition that "message is Terminated ||"
                message is RouterManagementMesssage;
        }

        public virtual bool Equals(RouterConfig other)
        {
            if (other == null) return false;
            return GetType() == other.GetType() && String.Equals(RouterDispatcher, other.RouterDispatcher);
        }

        public abstract ISurrogate ToSurrogate(ActorSystem system);

        protected RouterConfig()
        {            
        }
        protected RouterConfig(string routerDispatcher)
        {
            _routerDispatcher = routerDispatcher;
        }
    }

    public static class RouterConfigExtensions
    {
        public static bool NoRouter(this RouterConfig config)
        {
            return config == null || config is NoRouter;
        }
    }

    /// <summary>
    /// Signals that no Router is to be used with a given <see cref="Props"/>
    /// </summary>
    public class NoRouter : RouterConfig
    {
        internal override RouterActor CreateRouterActor()
        {
            throw new NotImplementedException();
        }

        public override Router CreateRouter(ActorSystem system)
        {
            throw new NotImplementedException();
        }

        public override IEnumerable<Routee> GetRoutees(RoutedActorCell routedActorCell)
        {
            throw new NotImplementedException();
        }

<<<<<<< HEAD
        public class NoRouterSurrogate : ISurrogate
        {

            public ISurrogated FromSurrogate(ActorSystem system)
            {
                return new NoRouter();
            }
        }

        public override ISurrogate ToSurrogate(ActorSystem system)
        {
            return new NoRouterSurrogate();
=======
        public override RouterConfig WithFallback(RouterConfig routerConfig)
        {
            return routerConfig;
>>>>>>> a1a850c8
        }
    }

    /// <summary>
    /// Base class for defining Group routers.
    /// </summary>
    public abstract class Group : RouterConfig
    {
        private readonly string[] _paths;

        public string[] Paths
        {
            get { return _paths; }            
        }

        protected Group(IEnumerable<string> paths)
        {
            _paths = paths.ToArray();
        }

        protected Group(IEnumerable<string> paths,string routerDispatcher) : base(routerDispatcher)
        {
            _paths = paths.ToArray();
        }

        protected Group(IEnumerable<ActorRef> routees)
        {
            _paths = routees.Select(x => x.Path.ToStringWithAddress()).ToArray();
        }

        /// <summary>
        /// INTERNAL API
        /// </summary>
        internal Routee RouteeFor(string path, IActorContext context)
        {
            return new ActorSelectionRoutee(context.ActorSelection(path));
        }

        public Props Props()
        {
            return Actor.Props.Empty.WithRouter(this);
        }

        internal override RouterActor CreateRouterActor()
        {
            return new RouterActor();
        }

        public override Router CreateRouter(ActorSystem system)
        {
            throw new NotImplementedException();
        }

        public override IEnumerable<Routee> GetRoutees(RoutedActorCell routedActorCell)
        {
            if (_paths == null) return new Routee[0];
            return _paths.Select(((ActorSystemImpl)routedActorCell.System).ActorSelection).Select(actor => new ActorSelectionRoutee(actor));
        }

        public override bool Equals(RouterConfig other)
        {
            if (!base.Equals(other)) return false;
            var otherGroup = other as Group;
            if (otherGroup == null) return false; //should never be true due to the previous check
            return Paths.Intersect(otherGroup.Paths).Count() == Paths.Length;
        }
    }


    /// <summary>
    /// Base class for defining Pool routers
    /// </summary>
    public abstract class Pool : RouterConfig, IEquatable<Pool>
    {
        private readonly int _nrOfInstances;
        private readonly bool _usePoolDispatcher;
        private readonly Resizer _resizer;
        private readonly SupervisorStrategy _supervisorStrategy;
        //TODO: add supervisor strategy to the equality compare
        public bool Equals(Pool other)
        {
            if (ReferenceEquals(null, other)) return false;
            if (ReferenceEquals(this, other)) return true;
            return Equals(Resizer, other.Resizer) && UsePoolDispatcher.Equals(other.UsePoolDispatcher) && NrOfInstances == other.NrOfInstances;
        }

        public override bool Equals(object obj)
        {
            if (ReferenceEquals(null, obj)) return false;
            if (ReferenceEquals(this, obj)) return true;
            if (obj.GetType() != GetType()) return false;
            return Equals((Pool) obj);
        }

        public override int GetHashCode()
        {
            unchecked
            {
                int hashCode = (Resizer != null ? Resizer.GetHashCode() : 0);
                hashCode = (hashCode*397) ^ UsePoolDispatcher.GetHashCode();
                hashCode = (hashCode*397) ^ NrOfInstances;
                return hashCode;
            }
        }

        protected Pool(int nrOfInstances, Resizer resizer, SupervisorStrategy supervisorStrategy, string routerDispatcher,
            bool usePoolDispatcher = false) :base(routerDispatcher)
        {
            // OMG, if every member in Java is virtual - you must never call any members in a constructor!!1!
            // In all seriousness, without making these members virtual RemoteRouterConfig won't work
            // ReSharper disable DoNotCallOverridableMethodsInConstructor
            _nrOfInstances = nrOfInstances;

            _resizer = resizer;
            _supervisorStrategy = supervisorStrategy ?? DefaultStrategy;
            _usePoolDispatcher = usePoolDispatcher;
        }

        protected Pool(Config config)
        {
            _nrOfInstances = config.GetInt("nr-of-instances");
            _resizer = DefaultResizer.FromConfig(config);
            _usePoolDispatcher = config.HasPath("pool-dispatcher");
            // ReSharper restore DoNotCallOverridableMethodsInConstructor
        }

        /// <summary>
        /// The number of instances in the pool.
        /// </summary>
        public virtual int NrOfInstances
        {
            get { return _nrOfInstances; }
        }

        /// <summary>
        /// Used by the <see cref="RoutedActorCell"/> to determine the initial number of routees.
        /// 
        /// Needs to be connected to an <see cref="ActorSystem"/> for clustered deployment scenarios.
        /// </summary>
        public virtual int GetNrOfInstances(ActorSystem system)
        {
            return NrOfInstances;
        }

        /// <summary>
        /// Whether or not to use the pool dispatcher.
        /// </summary>
        public virtual bool UsePoolDispatcher
        {
            get { return _usePoolDispatcher; }
        }

        /// <summary>
        /// An instance of the resizer for this pool.
        /// </summary>
        public virtual Resizer Resizer
        {
            get { return _resizer; }
        }

        /// <summary>
        /// An instance of the supervisor strategy for this pool.
        /// </summary>
        public virtual SupervisorStrategy SupervisorStrategy
        {
            get { return _supervisorStrategy; }
        }

        public virtual Routee NewRoutee(Props routeeProps, IActorContext context)
        {
            var routee = new ActorRefRoutee(context.ActorOf(EnrichWithPoolDispatcher(routeeProps, context)));
            return routee;
        }

        internal Props EnrichWithPoolDispatcher(Props routeeProps, IActorContext context)
        {
            //        if (usePoolDispatcher && routeeProps.dispatcher == Dispatchers.DefaultDispatcherId)
            //  routeeProps.withDispatcher("akka.actor.deployment." + context.self.path.elements.drop(1).mkString("/", "/", "")
            //    + ".pool-dispatcher")
            //else
            //  routeeProps
            if (UsePoolDispatcher && routeeProps.Dispatcher == Dispatchers.DefaultDispatcherId)
            {
                return
                    routeeProps.WithDispatcher("akka.actor.deployment." + context.Self.Path.Elements.Drop(1).Join("/") +
                                               ".pool-dispatcher");
            }
            return routeeProps;
        }

        public Props Props(Props routeeProps)
        {
            return routeeProps.WithRouter(this);
        }

        internal override RouterActor CreateRouterActor()
        {
            if (Resizer == null)
                return new RouterPoolActor(SupervisorStrategy);
            return new ResizablePoolActor(SupervisorStrategy);
        }

        public override IEnumerable<Routee> GetRoutees(RoutedActorCell routedActorCell)
        {
            for (var i = 0; i < NrOfInstances; i++)
            {
                //TODO: where do we get props?
                yield return NewRoutee(Actor.Props.Empty, routedActorCell);
            }
        }

        protected RouterConfig OverrideUnsetConfig(RouterConfig other)
        {
            if (other is NoRouter) return this; // NoRouter is thedefault, hence "neutral"
            if (other is Pool)
            {
                Pool wssConf;
                var p = other as Pool;
                if (SupervisorStrategy == null || (SupervisorStrategy.Equals(Pool.DefaultStrategy) &&
                    !p.SupervisorStrategy.Equals(Pool.DefaultStrategy)))
                    wssConf = this.WithSupervisorStrategy(p.SupervisorStrategy);
                else
                    wssConf = this;

                if (wssConf.Resizer == null && p.Resizer != null)
                    return wssConf.WithResizer(p.Resizer);
                return wssConf;
            }
            return this;
        }

        /// <summary>
        /// Returns a new instance of the <see cref="Pool"/> router with a new <see cref="SupervisorStrategy"/>.
        /// 
        /// NOTE: this method is immutable and returns a new instance of the <see cref="Pool"/>.
        /// </summary>
        public abstract Pool WithSupervisorStrategy(SupervisorStrategy strategy);

        /// <summary>
        /// Returns a new instance of the <see cref="Pool"/> router with a new <see cref="Resizer"/>.
        /// 
        /// NOTE: this method is immutable and returns a new instance of the <see cref="Pool"/>.
        /// </summary>
        public abstract Pool WithResizer(Resizer resizer);

        #region Static methods

        /// <summary>
        ///     When supervisorStrategy is not specified for an actor this
        ///     is used by default. OneForOneStrategy with a decider which escalates by default.
        /// </summary>
        public static SupervisorStrategy DefaultStrategy
        {
            get { return new OneForOneStrategy(10, TimeSpan.FromSeconds(10), ex => Directive.Escalate); }
        }

        #endregion

        #region Overrides

        //public override bool Equals(RouterConfig other)
        //{
        //    if (!base.Equals(other)) return false;
        //    var otherPool = other as Pool;
        //    if (otherPool == null) return false; //should never be true due to the previous check
        //    return NrOfInstances == otherPool.NrOfInstances &&
        //           UsePoolDispatcher == otherPool.UsePoolDispatcher &&
        //           (Resizer == null && otherPool.Resizer == null || Resizer != null && otherPool.Resizer != null) &&
        //           SupervisorStrategy.GetType() == otherPool.SupervisorStrategy.GetType();
        //}

        #endregion
    }

    /// <summary>
    /// Used to tell <see cref="ActorRefProvider"/> to create router based on what's stored in configuration.
    /// 
    /// For example:
    /// <code>
    ///      ActorRef router1 = Sys.ActorOf(Props.Create{Echo}().WithRouter(FromConfig.Instance), "router1");
    /// </code>
    /// </summary>
    public class FromConfig : RouterConfig
    {
        private static readonly FromConfig _instance = new FromConfig();

        public static FromConfig Instance
        {
            get { return _instance; }
        }

        public override Router CreateRouter(ActorSystem system)
        {
            throw new NotSupportedException();
        }

        internal override RouterActor CreateRouterActor()
        {
            throw new NotSupportedException();
        }

        public override IEnumerable<Routee> GetRoutees(RoutedActorCell routedActorCell)
        {
            throw new NotSupportedException();
        }

        public class FromConfigSurrogate : ISurrogate
        {

            public ISurrogated FromSurrogate(ActorSystem system)
            {
                return Instance;
            }
        }

        public override ISurrogate ToSurrogate(ActorSystem system)
        {
            return new FromConfigSurrogate();
        }
    }
}<|MERGE_RESOLUTION|>--- conflicted
+++ resolved
@@ -88,7 +88,6 @@
             throw new NotImplementedException();
         }
 
-<<<<<<< HEAD
         public class NoRouterSurrogate : ISurrogate
         {
 
@@ -101,11 +100,11 @@
         public override ISurrogate ToSurrogate(ActorSystem system)
         {
             return new NoRouterSurrogate();
-=======
-        public override RouterConfig WithFallback(RouterConfig routerConfig)
+        }
+        
+	public override RouterConfig WithFallback(RouterConfig routerConfig)
         {
             return routerConfig;
->>>>>>> a1a850c8
         }
     }
 
