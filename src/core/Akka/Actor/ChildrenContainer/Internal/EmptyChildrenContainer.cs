﻿//-----------------------------------------------------------------------
// <copyright file="EmptyChildrenContainer.cs" company="Akka.NET Project">
//     Copyright (C) 2009-2016 Typesafe Inc. <http://www.typesafe.com>
//     Copyright (C) 2013-2016 Akka.NET project <https://github.com/akkadotnet/akka.net>
// </copyright>
//-----------------------------------------------------------------------

using System.Collections.Generic;
using System.Collections.Immutable;
using Akka.Util.Internal.Collections;

namespace Akka.Actor.Internal
{
    /// <summary>
    /// This is the empty container, shared among all leaf actors.
    /// </summary>
    public class EmptyChildrenContainer : IChildrenContainer
    {
        private static readonly ImmutableDictionary<string, IChildStats> _emptyStats = ImmutableDictionary<string, IChildStats>.Empty;
        private static readonly IChildrenContainer _instance = new EmptyChildrenContainer();

        protected EmptyChildrenContainer()
        {
            //Intentionally left blank
        }

        public static IChildrenContainer Instance { get { return _instance; } }

        public virtual IChildrenContainer Add(string name, ChildRestartStats stats)
        {
            var newMap = _emptyStats.Add(name, stats);
            return NormalChildrenContainer.Create(newMap);
        }

        public IChildrenContainer Remove(IActorRef child)
        {
            return this;
        }

        public bool TryGetByName(string name, out IChildStats stats)
        {
            stats = null;
            return false;
        }

        public bool TryGetByRef(IActorRef actor, out ChildRestartStats childRestartStats)
        {
            childRestartStats = null;
            return false;
        }

        public bool Contains(IActorRef actor)
        {
            return false;
        }

<<<<<<< HEAD
        public IReadOnlyList<IInternalActorRef> Children { get { return ImmutableList<IInternalActorRef>.Empty; } }

        public IReadOnlyList<ChildRestartStats> Stats { get { return ImmutableList<ChildRestartStats>.Empty; } }
=======
        public IReadOnlyCollection<IInternalActorRef> Children { get { return ImmutableList<IInternalActorRef>.Empty; } }

        public IReadOnlyCollection<ChildRestartStats> Stats { get { return ImmutableList<ChildRestartStats>.Empty; } }
>>>>>>> d2414825

        public IChildrenContainer ShallDie(IActorRef actor)
        {
            return this;
        }

        public virtual IChildrenContainer Reserve(string name)
        {
            return NormalChildrenContainer.Create(_emptyStats.Add(name, ChildNameReserved.Instance));
        }

        public IChildrenContainer Unreserve(string name)
        {
            return this;
        }

        public override string ToString()
        {
            return "No children";
        }

        public virtual bool IsTerminating { get { return false; } }
        public virtual bool IsNormal { get { return true; } }
    }
}
<|MERGE_RESOLUTION|>--- conflicted
+++ resolved
@@ -54,15 +54,9 @@
             return false;
         }
 
-<<<<<<< HEAD
-        public IReadOnlyList<IInternalActorRef> Children { get { return ImmutableList<IInternalActorRef>.Empty; } }
-
-        public IReadOnlyList<ChildRestartStats> Stats { get { return ImmutableList<ChildRestartStats>.Empty; } }
-=======
         public IReadOnlyCollection<IInternalActorRef> Children { get { return ImmutableList<IInternalActorRef>.Empty; } }
 
         public IReadOnlyCollection<ChildRestartStats> Stats { get { return ImmutableList<ChildRestartStats>.Empty; } }
->>>>>>> d2414825
 
         public IChildrenContainer ShallDie(IActorRef actor)
         {
