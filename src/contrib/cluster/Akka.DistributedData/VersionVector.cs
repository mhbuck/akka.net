--- conflicted
+++ resolved
@@ -96,10 +96,7 @@
             return CompareOnlyTo(other, Ordering.Same) == Ordering.Same;
         }
 
-<<<<<<< HEAD
-=======
         /// <inheritdoc/>
->>>>>>> d014abd9
         public override bool Equals(object obj) => obj is VersionVector && Equals((VersionVector)obj);
 
         /// <summary>
