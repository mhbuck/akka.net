--- conflicted
+++ resolved
@@ -1,4 +1,4 @@
-﻿#I @"tools/FAKE/tools"
+#I @"tools/FAKE/tools"
 #r "FakeLib.dll"
 
 open System
@@ -397,11 +397,7 @@
 
         projects |> Seq.iter (runSingleProject)
 )
-<<<<<<< HEAD
-open Fake.TemplateHelper
-=======
-
->>>>>>> 211db8ea
+
 Target "PublishMntr" (fun _ ->
     if not skipBuild.Value then
         let executableProjects = !! "./src/**/Akka.MultiNodeTestRunner.csproj"
